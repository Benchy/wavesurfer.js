/* eslint-env node */

const path = require('path');
const banner = require('./banner');

const rootDir = path.resolve(__dirname, '..', '..');

module.exports = {
    entry: {
        wavesurfer: path.join(rootDir, 'src', 'index.js')
    },
    output: {
        path: path.join(rootDir, 'dist'),
<<<<<<< HEAD
        filename: 'index.js',
        library: 'WaveSurfer',
        libraryTarget: 'umd', // Or 'var' by default,
        umdNamedDefine: true,
    }
=======
        filename: '[name].js',
        library: 'WaveSurfer'
    },
    plugins: [banner.libBanner]
>>>>>>> 45144cf7
};<|MERGE_RESOLUTION|>--- conflicted
+++ resolved
@@ -11,16 +11,8 @@
     },
     output: {
         path: path.join(rootDir, 'dist'),
-<<<<<<< HEAD
         filename: 'index.js',
         library: 'WaveSurfer',
         libraryTarget: 'umd', // Or 'var' by default,
         umdNamedDefine: true,
-    }
-=======
-        filename: '[name].js',
-        library: 'WaveSurfer'
-    },
-    plugins: [banner.libBanner]
->>>>>>> 45144cf7
 };